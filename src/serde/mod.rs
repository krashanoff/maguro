//! Extensions to serde for deserializing foreign types.
//!
//! Provides deserializers for [Durations](std::time::Duration),
//! and for converting types such as [&str] to [u32](std::u32).

use serde::{
    de::{Error, Visitor},
<<<<<<< HEAD
    Deserialize, Deserializer, Serializer,
=======
    Deserialize, Deserializer,
>>>>>>> 18591185
};

pub mod mime {
    //! Extensions for serializing and deserializing [mime::Mime](::mime::Mime).

    use super::*;
    use ::mime;
<<<<<<< HEAD
    use std::str::FromStr;

    pub fn to_mime<'de, D>(d: D) -> Result<mime::Mime, D::Error>
    where
        D: Deserializer<'de>,
    {
        Ok(mime::Mime::from_str(Deserialize::deserialize(d)?).map_err(Error::custom)?)
    }

=======
    use serde::Serializer;
    use std::{fmt, str::FromStr};

    struct MimeOptionVisitor;

    impl<'de> Visitor<'de> for MimeOptionVisitor {
        type Value = Option<mime::Mime>;

        fn expecting(&self, formatter: &mut fmt::Formatter) -> fmt::Result {
            write!(formatter, "a valid MIME type string")
        }

        fn visit_some<D>(self, deserializer: D) -> Result<Self::Value, D::Error>
        where
            D: Deserializer<'de>,
        {
            let s: String = Deserialize::deserialize(deserializer)?;
            Ok(Some(mime::Mime::from_str(s.as_str()).map_err(Error::custom)?))
        }

        fn visit_none<E>(self) -> Result<Self::Value, E>
        where
            E: Error,
        {
            Ok(None)
        }

        fn visit_unit<E>(self) -> Result<Self::Value, E>
        where
            E: Error,
        {
            Ok(None)
        }
    }

    /// Deserialize an `Option<mime::Mime>` from a string.
    pub fn option_from_str<'de, D>(deserializer: D) -> Result<Option<mime::Mime>, D::Error>
    where
        D: Deserializer<'de>,
    {
        Ok(deserializer.deserialize_option(MimeOptionVisitor)?)
    }

    /// Serialize a [mime::Mime] to a string.
>>>>>>> 18591185
    pub fn to_str<S>(m: &mime::Mime, s: S) -> Result<S::Ok, S::Error>
    where
        S: Serializer,
    {
        s.serialize_str(m.to_string().as_str())
    }
<<<<<<< HEAD
=======

    pub fn option_to_str<S>(m: &Option<mime::Mime>, s: S) -> Result<S::Ok, S::Error>
    where
        S: Serializer,
    {
        match m {
            Some(m) => s.serialize_some(&m.to_string()),
            None => s.serialize_none(),
        }
    }
>>>>>>> 18591185
}

pub mod duration {
    //! Extensions for parsing [Durations](Duration) and their
    //! [Options](Option<T>) from strings.

    use super::*;
<<<<<<< HEAD
    use std::{fmt, time::Duration};
=======
    use std::{
        fmt::{self, Display},
        time::Duration,
    };
>>>>>>> 18591185

    enum Unit {
        Seconds,
        Millis,
    }

    impl Display for Unit {
        fn fmt(&self, f: &mut fmt::Formatter<'_>) -> fmt::Result {
            write!(
                f,
                "{}",
                match self {
                    &Unit::Seconds => "seconds",
                    &Unit::Millis => "milliseconds",
                }
            )
        }
    }

    struct DurationOptionVisitor {
        units: Unit,
    }

    impl DurationOptionVisitor {
        fn new(u: Unit) -> Self {
            Self { units: u }
        }
    }

    impl<'de> Visitor<'de> for DurationOptionVisitor {
        type Value = Option<Duration>;

        fn expecting(&self, formatter: &mut fmt::Formatter) -> fmt::Result {
            write!(formatter, "a duration in {}", self.units)
        }

        fn visit_some<D>(self, deserializer: D) -> Result<Self::Value, D::Error>
        where
            D: Deserializer<'de>,
        {
            let s: &str = Deserialize::deserialize(deserializer)?;

            Ok(Some(match self.units {
                Unit::Millis => Duration::from_millis(s.parse().map_err(Error::custom)?),
                Unit::Seconds => Duration::from_secs(s.parse().map_err(Error::custom)?),
            }))
        }

        fn visit_none<E>(self) -> Result<Self::Value, E>
        where
            E: Error,
        {
            Ok(None)
        }

        fn visit_unit<E>(self) -> Result<Self::Value, E>
        where
            E: Error,
        {
            Ok(None)
        }
    }

    pub fn from_millis<'de, D>(deserializer: D) -> Result<Duration, D::Error>
    where
        D: Deserializer<'de>,
    {
        let s: &str = Deserialize::deserialize(deserializer)?;
        Ok(Duration::from_millis(s.parse().map_err(D::Error::custom)?))
    }

    pub fn from_millis_option<'de, D>(deserializer: D) -> Result<Option<Duration>, D::Error>
    where
        D: Deserializer<'de>,
    {
        Ok(deserializer.deserialize_option(DurationOptionVisitor::new(Unit::Millis))?)
    }

    pub fn from_secs<'de, D>(deserializer: D) -> Result<Duration, D::Error>
    where
        D: Deserializer<'de>,
    {
        let s: &str = Deserialize::deserialize(deserializer)?;
        Ok(Duration::from_secs(s.parse().map_err(D::Error::custom)?))
    }

    pub fn from_secs_option<'de, D>(deserializer: D) -> Result<Option<Duration>, D::Error>
    where
        D: Deserializer<'de>,
    {
        Ok(deserializer.deserialize_option(DurationOptionVisitor::new(Unit::Seconds))?)
    }
}<|MERGE_RESOLUTION|>--- conflicted
+++ resolved
@@ -5,11 +5,7 @@
 
 use serde::{
     de::{Error, Visitor},
-<<<<<<< HEAD
-    Deserialize, Deserializer, Serializer,
-=======
     Deserialize, Deserializer,
->>>>>>> 18591185
 };
 
 pub mod mime {
@@ -17,17 +13,6 @@
 
     use super::*;
     use ::mime;
-<<<<<<< HEAD
-    use std::str::FromStr;
-
-    pub fn to_mime<'de, D>(d: D) -> Result<mime::Mime, D::Error>
-    where
-        D: Deserializer<'de>,
-    {
-        Ok(mime::Mime::from_str(Deserialize::deserialize(d)?).map_err(Error::custom)?)
-    }
-
-=======
     use serde::Serializer;
     use std::{fmt, str::FromStr};
 
@@ -72,15 +57,12 @@
     }
 
     /// Serialize a [mime::Mime] to a string.
->>>>>>> 18591185
     pub fn to_str<S>(m: &mime::Mime, s: S) -> Result<S::Ok, S::Error>
     where
         S: Serializer,
     {
         s.serialize_str(m.to_string().as_str())
     }
-<<<<<<< HEAD
-=======
 
     pub fn option_to_str<S>(m: &Option<mime::Mime>, s: S) -> Result<S::Ok, S::Error>
     where
@@ -91,7 +73,6 @@
             None => s.serialize_none(),
         }
     }
->>>>>>> 18591185
 }
 
 pub mod duration {
@@ -99,14 +80,10 @@
     //! [Options](Option<T>) from strings.
 
     use super::*;
-<<<<<<< HEAD
-    use std::{fmt, time::Duration};
-=======
     use std::{
         fmt::{self, Display},
         time::Duration,
     };
->>>>>>> 18591185
 
     enum Unit {
         Seconds,
