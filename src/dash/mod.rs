--- conflicted
+++ resolved
@@ -1,30 +1,10 @@
 //! An ergonomic Rust translation of DASH-MPD, as specified by
-<<<<<<< HEAD
-//! [standards.iso.org](https://standards.iso.org/ittf/PubliclyAvailableStandards/MPEG-DASH_schema_files/DASH-MPD.xsd).
-=======
 //! [standards.iso.org](https://standards.iso.org/ittf/PubliclyAvailableStandards/MPEG-DASH_schema_files/DASH-MPD-edition2.xsd).
->>>>>>> 18591185
 //!
 //! At present, only the portions that are necessary for maguro to
 //! function are translated. In the future, this process should ideally be
 //! automated.
 
-<<<<<<< HEAD
-use crate::serde::mime as mime_ext;
-use hyper::{
-    self,
-    body::{self, HttpBody},
-};
-use hyper_tls;
-use mime;
-use serde::{Deserialize, Serialize};
-use std::{cmp::Ordering, convert::TryFrom, error, fmt, str};
-use tokio::io::{AsyncWrite, AsyncWriteExt};
-
-#[derive(Serialize, Deserialize, Debug, Clone)]
-#[serde(rename = "MPD")]
-/// Root of a DASH-MPEG manifest.
-=======
 use hyper::{self, body};
 use hyper_tls;
 use serde::{Deserialize, Serialize};
@@ -33,7 +13,6 @@
 #[derive(Serialize, Deserialize, Debug, Clone)]
 #[serde(rename = "MPD")]
 /// Entry point; root of a DASH-MPEG manifest.
->>>>>>> 18591185
 pub struct Manifest {
     #[serde(rename = "Period")]
     periods: Vec<Period>,
@@ -121,18 +100,6 @@
 }
 
 #[derive(Serialize, Deserialize, Debug, Clone)]
-<<<<<<< HEAD
-/// Set of formats available to stream to the given [MIME](mime::Mime) type.
-pub struct AdaptationSet {
-    id: u32,
-
-    #[serde(
-        rename = "mimeType",
-        deserialize_with = "mime_ext::to_mime",
-        serialize_with = "mime_ext::to_str"
-    )]
-    mime_type: mime::Mime,
-=======
 /// Set of formats available to stream for the given [MIME](mime::Mime) type.
 pub struct AdaptationSet {
     #[serde(rename = "segmentAlignment")]
@@ -147,7 +114,6 @@
         serialize_with = "crate::serde::mime::option_to_str",
     )]
     mime_type: Option<mime::Mime>,
->>>>>>> 18591185
 
     #[serde(rename = "subsegmentAlignment")]
     subsegment_alignment: Option<bool>,
@@ -195,27 +161,6 @@
 #[derive(Serialize, Deserialize, Debug, Clone, Eq)]
 struct SegmentURL {
     pub media: String,
-<<<<<<< HEAD
-}
-
-impl PartialOrd for SegmentURL {
-    fn partial_cmp(&self, other: &Self) -> Option<Ordering> {
-        Some(self.cmp(other))
-    }
-}
-
-impl Ord for SegmentURL {
-    fn cmp(&self, other: &Self) -> Ordering {
-        self.media.cmp(&other.media)
-    }
-}
-
-impl PartialEq for SegmentURL {
-    fn eq(&self, other: &Self) -> bool {
-        self.media == other.media
-    }
-=======
->>>>>>> 18591185
 }
 
 #[derive(Serialize, Deserialize, Debug, Clone)]
@@ -237,18 +182,8 @@
 #[derive(Serialize, Deserialize, Debug, Clone)]
 /// A streaming format for some adaptation.
 pub struct Representation {
-<<<<<<< HEAD
-    id: u32,
-
-    codecs: String,
-
-    #[serde(rename = "audioSamplingRate")]
-    audio_sampling_rate: Option<u32>,
-
-=======
     // RepresentationBaseType
     profiles: Option<String>,
->>>>>>> 18591185
     width: Option<u32>,
     height: Option<u32>,
     sar: Option<String>,
@@ -276,77 +211,6 @@
     segment_base: Option<SegmentURL>,
 
     #[serde(rename = "SegmentList")]
-<<<<<<< HEAD
-    segment_list: SegmentList,
-}
-
-impl Representation {
-    /// Vector of the URLs of each chunk **in the order they should
-    /// be downloaded in**.
-    pub fn segment_urls(&self) -> Vec<String> {
-        let mut urls = Vec::new();
-
-        urls.push(format!(
-            "{}/{}",
-            self.base_url, self.segment_list.initialization.source_url
-        ));
-        for segment in self.segment_list.segment_urls.iter() {
-            urls.push(format!("{}/{}", self.base_url, segment.media));
-        }
-
-        urls
-    }
-
-    /// Asynchronously downloads the given [Representation] to an [AsyncWriter](AsyncWrite).
-    pub async fn download<T: AsyncWrite + Unpin>(
-        &self,
-        writer: &mut T,
-    ) -> Result<(), Box<dyn error::Error + Send + Sync>> {
-        let https = hyper_tls::HttpsConnector::new();
-        let client = hyper::Client::builder().build::<_, hyper::Body>(https);
-
-        for segment_url in self.segment_urls() {
-            let mut res = client.get(segment_url.parse().unwrap()).await?;
-
-            while let Some(chunk) = res.body_mut().data().await {
-                writer.write(&chunk?).await?;
-            }
-        }
-
-        Ok(())
-    }
-}
-
-impl fmt::Display for Representation {
-    fn fmt(&self, f: &mut fmt::Formatter<'_>) -> fmt::Result {
-        write!(
-            f,
-            "{} - {} - ({:?}x{:?})",
-            self.id, self.codecs, self.width, self.height
-        )
-    }
-}
-
-impl PartialOrd for Representation {
-    fn partial_cmp(&self, other: &Self) -> Option<Ordering> {
-        Some(self.cmp(other))
-    }
-}
-
-impl Ord for Representation {
-    fn cmp(&self, other: &Self) -> Ordering {
-        self.id.cmp(&other.id)
-    }
-}
-
-impl PartialEq for Representation {
-    fn eq(&self, other: &Self) -> bool {
-        self.id == other.id
-    }
-}
-
-impl Eq for Representation {}
-=======
     segment_list: Option<SegmentList>,
 
     #[serde(rename = "SegmentTemplate")]
@@ -387,4 +251,70 @@
         };
     }
 }
->>>>>>> 18591185
+
+impl Representation {
+    /// Vector of the URLs of each chunk **in the order they should
+    /// be downloaded in**.
+    pub fn segment_urls(&self) -> Vec<String> {
+        let mut urls = Vec::new();
+
+        urls.push(format!(
+            "{}/{}",
+            self.base_url, self.segment_list.initialization.source_url
+        ));
+        for segment in self.segment_list.segment_urls.iter() {
+            urls.push(format!("{}/{}", self.base_url, segment.media));
+        }
+
+        urls
+    }
+
+    /// Asynchronously downloads the given [Representation] to an [AsyncWriter](AsyncWrite).
+    pub async fn download<T: AsyncWrite + Unpin>(
+        &self,
+        writer: &mut T,
+    ) -> Result<(), Box<dyn error::Error + Send + Sync>> {
+        let https = hyper_tls::HttpsConnector::new();
+        let client = hyper::Client::builder().build::<_, hyper::Body>(https);
+
+        for segment_url in self.segment_urls() {
+            let mut res = client.get(segment_url.parse().unwrap()).await?;
+
+            while let Some(chunk) = res.body_mut().data().await {
+                writer.write(&chunk?).await?;
+            }
+        }
+
+        Ok(())
+    }
+}
+
+impl fmt::Display for Representation {
+    fn fmt(&self, f: &mut fmt::Formatter<'_>) -> fmt::Result {
+        write!(
+            f,
+            "{} - {} - ({:?}x{:?})",
+            self.id, self.codecs, self.width, self.height
+        )
+    }
+}
+
+impl PartialOrd for Representation {
+    fn partial_cmp(&self, other: &Self) -> Option<Ordering> {
+        Some(self.cmp(other))
+    }
+}
+
+impl Ord for Representation {
+    fn cmp(&self, other: &Self) -> Ordering {
+        self.id.cmp(&other.id)
+    }
+}
+
+impl PartialEq for Representation {
+    fn eq(&self, other: &Self) -> bool {
+        self.id == other.id
+    }
+}
+
+impl Eq for Representation {}